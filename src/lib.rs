--- conflicted
+++ resolved
@@ -9,12 +9,10 @@
     pub mod l1_queue;
     pub mod l2_queue;
 }
-<<<<<<< HEAD
+
 pub mod relayer {
     pub mod ethereum_relayer;
 }
-=======
 
 pub mod events;
-pub mod proof_generator;
->>>>>>> cd60f9dd
+pub mod proof_generator;