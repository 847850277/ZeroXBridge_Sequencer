--- conflicted
+++ resolved
@@ -5,14 +5,8 @@
 
 [dependencies]
 config = "0.15.11"
-<<<<<<< HEAD
-serde = { version = "1", features = ["derive"] }
-serde_json = "1"
-
-=======
 serde = { version = "1.0", features = ["derive"] }
 serde_json = "1.0.133"
->>>>>>> 2a8c2214
 anyhow = "1.0.95"
 tokio = { version = "1.44.1", features = ["full"] }
 sqlx = { version = "0.8.3", features = [
