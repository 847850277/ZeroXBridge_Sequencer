--- conflicted
+++ resolved
@@ -66,14 +66,12 @@
 futures-util = "0.3.31"
 toml = "0.8.23"
 
-<<<<<<< HEAD
 # Local crates
 proof-pipeline = { path = "crates/proof-pipeline" }
-=======
+
 [[bin]]
 name = "proof-submitter"
 path = "bin/proof-submitter/src/main.rs"
->>>>>>> 56728b08
 
 [package.metadata.sqlx]
 offline = true
