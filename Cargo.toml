[package]
name = "zero_x_bridge_sequencer"
version = "0.1.0"
edition = "2021"

[dependencies]
<<<<<<< HEAD
serde = { version = "1.0", features = ["derive"] }
serde_json = "1.0"
# Add other dependencies from the original section here
some_crate = "1.0"  # Example
=======
config = "0.15.11"
dotenv = "0.15"
serde = { version = "1.0", features = ["derive"] }
serde_json = "1.0.133"
axum = "0.8.3"
anyhow = "1.0.95"
tokio = { version = "1.44.1", features = ["full"] }
sqlx = { version = "0.8.3", features = [
  "postgres",
  "runtime-tokio-rustls",
  "macros",
  "migrate",
  "uuid",
  "chrono",
] }

ethers = "2.0.14"

uuid = { version = "1.7.0", features = ["v4", "serde"] }
chrono = { version = "0.4.38", features = ["serde"] }
starknet = "0.13.0"
tracing = "0.1.41"
thiserror = "2.0.12"
mockall = "0.13.1"
sha2 = "0.10"
tower = { version = "0.4.13", features = ["full"] }
tracing-subscriber = { version = "0.3.19", features = ["json", "env-filter"] }
hyper = "0.14.27"
reqwest = {version = "0.12.15", features = ["json", "multipart"]}


[package.metadata.sqlx]
offline = true

[dev-dependencies]
dotenv = "0.15.0"
hyper = "0.14.27"
tower = { version = "0.4.13", features = ["util"] }
tokio = { version = "1.44.1", features = ["rt-multi-thread", "macros"] }
pretty_assertions = "1.4.0"
mockito = "0.31"
>>>>>>> 678855c0
<|MERGE_RESOLUTION|>--- conflicted
+++ resolved
@@ -4,12 +4,6 @@
 edition = "2021"
 
 [dependencies]
-<<<<<<< HEAD
-serde = { version = "1.0", features = ["derive"] }
-serde_json = "1.0"
-# Add other dependencies from the original section here
-some_crate = "1.0"  # Example
-=======
 config = "0.15.11"
 dotenv = "0.15"
 serde = { version = "1.0", features = ["derive"] }
@@ -50,5 +44,4 @@
 tower = { version = "0.4.13", features = ["util"] }
 tokio = { version = "1.44.1", features = ["rt-multi-thread", "macros"] }
 pretty_assertions = "1.4.0"
-mockito = "0.31"
->>>>>>> 678855c0
+mockito = "0.31"