--- conflicted
+++ resolved
@@ -69,20 +69,9 @@
 ) -> Result<L2EventResults> {
     let mut conn = db_pool.acquire().await?;
 
-<<<<<<< HEAD
-    // Load last processed block if available
-    let start_block = match get_last_processed_block(db_pool, BLOCK_TRACKER_KEY).await {
-        Ok(Some(last_block)) => last_block + 1,
-        Ok(None) => from_block,
-        Err(e) => {
-            warn!("Failed to get last processed block: {}", e);
-            from_block
-        }
-=======
     let start_block = match get_last_processed_block(&mut conn, "l2_events_last_block").await {
         Ok(Some(last)) => last + 1,
         _ => from_block,
->>>>>>> b3691db7
     };
 
     let latest_block = get_latest_block_with_retry(provider).await?;
@@ -151,33 +140,12 @@
             .iter()
             .map(|e| e.block_number)
             .max()
-<<<<<<< HEAD
-            .unwrap_or(start_block);
-        if let Err(e) = update_last_processed_block(db_pool, BLOCK_TRACKER_KEY, max_block).await {
-            warn!("Failed to update last processed block: {}", e);
-        }
-    } else if latest_block > start_block {
-        // Even if no events found, update the last processed block to avoid rescanning
-        if let Err(e) =
-            update_last_processed_block(db_pool, BLOCK_TRACKER_KEY, latest_block).await
-        {
-            warn!("Failed to update last processed block: {}", e);
-        }
-    }
-
-    info!(
-        "Fetched {} L2 burn events from blocks {} to {}",
-        all_events.len(),
-        start_block,
-        latest_block
-=======
             .unwrap_or(start_block),
-        withdrawal_events
+    withdrawal_events
             .iter()
             .map(|e| e.block_number)
             .max()
             .unwrap_or(start_block),
->>>>>>> b3691db7
     );
 
     update_last_processed_block(&mut conn, "l2_events_last_block", max_block).await?;
